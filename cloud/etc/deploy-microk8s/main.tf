# Copyright (c) 2023 Canonical Ltd.
#
# Licensed under the Apache License, Version 2.0 (the "License");
# you may not use this file except in compliance with the License.
# You may obtain a copy of the License at
#
#    http://www.apache.org/licenses/LICENSE-2.0
#
# Unless required by applicable law or agreed to in writing, software
# distributed under the License is distributed on an "AS IS" BASIS,
# WITHOUT WARRANTIES OR CONDITIONS OF ANY KIND, either express or
# implied.
# See the License for the specific language governing permissions and
# limitations under the License.

terraform {

  required_providers {
    juju = {
      source  = "juju/juju"
      version = "= 0.10.1"
    }
  }

}

provider "juju" {}

data "juju_model" "controller" {
  name = "controller"
}

resource "juju_application" "microk8s" {
  name  = "microk8s"
  trust = true
  model = data.juju_model.controller.name
  units = length(var.machine_ids) # need to manage the number of units

  charm {
<<<<<<< HEAD
    name     = "microk8s"
    channel  = var.charm_microk8s_channel
    revision = var.charm_microk8s_revision
    series   = "jammy"
=======
    name    = "microk8s"
    channel = var.charm_microk8s_channel
    base    = "ubuntu@22.04"
>>>>>>> ca4b0c78
  }

  config = merge({
    channel                       = var.microk8s_channel
    addons                        = join(" ", [for key, value in var.addons : "${key}:${value}"])
    disable_cert_reissue          = true
    kubelet_serialize_image_pulls = false
<<<<<<< HEAD
  }, var.charm_microk8s_config)
=======
    skip_verify                   = true
  }
>>>>>>> ca4b0c78
}<|MERGE_RESOLUTION|>--- conflicted
+++ resolved
@@ -37,16 +37,10 @@
   units = length(var.machine_ids) # need to manage the number of units
 
   charm {
-<<<<<<< HEAD
     name     = "microk8s"
     channel  = var.charm_microk8s_channel
     revision = var.charm_microk8s_revision
-    series   = "jammy"
-=======
-    name    = "microk8s"
-    channel = var.charm_microk8s_channel
     base    = "ubuntu@22.04"
->>>>>>> ca4b0c78
   }
 
   config = merge({
@@ -54,10 +48,6 @@
     addons                        = join(" ", [for key, value in var.addons : "${key}:${value}"])
     disable_cert_reissue          = true
     kubelet_serialize_image_pulls = false
-<<<<<<< HEAD
+    skip_verify                   = true
   }, var.charm_microk8s_config)
-=======
-    skip_verify                   = true
-  }
->>>>>>> ca4b0c78
 }