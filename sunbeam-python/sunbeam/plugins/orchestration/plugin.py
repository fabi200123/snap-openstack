--- conflicted
+++ resolved
@@ -67,10 +67,6 @@
     def set_tfvars_on_enable(self) -> dict:
         """Set terraform variables to enable the application."""
         return {
-<<<<<<< HEAD
-            "heat-channel": "2023.2/stable",
-=======
->>>>>>> 0c2cdf13
             "enable-heat": True,
             **self.add_horizon_plugin_to_tfvars("heat"),
         }
