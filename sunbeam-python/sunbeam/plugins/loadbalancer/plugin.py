# Copyright (c) 2023 Canonical Ltd.
#
# Licensed under the Apache License, Version 2.0 (the "License");
# you may not use this file except in compliance with the License.
# You may obtain a copy of the License at
#
#    http://www.apache.org/licenses/LICENSE-2.0
#
# Unless required by applicable law or agreed to in writing, software
# distributed under the License is distributed on an "AS IS" BASIS,
# WITHOUT WARRANTIES OR CONDITIONS OF ANY KIND, either express or
# implied.
# See the License for the specific language governing permissions and
# limitations under the License.

import logging

import click
from packaging.version import Version

from sunbeam.jobs.deployment import Deployment
from sunbeam.plugins.interface.v1.openstack import (
    OpenStackControlPlanePlugin,
    TerraformPlanLocation,
)
from sunbeam.versions import OPENSTACK_CHANNEL

LOG = logging.getLogger(__name__)


class LoadbalancerPlugin(OpenStackControlPlanePlugin):
    version = Version("0.0.1")

    def __init__(self, deployment: Deployment) -> None:
        super().__init__(
            "loadbalancer",
            deployment,
            tf_plan_location=TerraformPlanLocation.SUNBEAM_TERRAFORM_REPO,
        )

    def manifest_defaults(self) -> dict:
        """Manifest plugin part in dict format."""
        return {"charms": {"octavia-k8s": {"channel": OPENSTACK_CHANNEL}}}

    def manifest_attributes_tfvar_map(self) -> dict:
        """Manifest attributes terraformvars map."""
        return {
            self.tfplan: {
                "charms": {
                    "octavia-k8s": {
                        "channel": "octavia-channel",
                        "revision": "octavia-revision",
                        "config": "octavia-config",
                    }
                }
            }
        }

    def set_application_names(self) -> list:
        """Application names handled by the terraform plan."""
        apps = ["octavia", "octavia-mysql-router"]
        if self.get_database_topology() == "multi":
            apps.extend(["octavia-mysql"])

        return apps

    def set_tfvars_on_enable(self) -> dict:
        """Set terraform variables to enable the application."""
        return {
<<<<<<< HEAD
            "octavia-channel": "2023.2/stable",
=======
>>>>>>> 0c2cdf13
            "enable-octavia": True,
            **self.add_horizon_plugin_to_tfvars("octavia"),
        }

    def set_tfvars_on_disable(self) -> dict:
        """Set terraform variables to disable the application."""
        return {
            "enable-octavia": False,
            **self.remove_horizon_plugin_from_tfvars("octavia"),
        }

    def set_tfvars_on_resize(self) -> dict:
        """Set terraform variables to resize the application."""
        return {}

    @click.command()
    def enable_plugin(self) -> None:
        """Enable Loadbalancer service."""
        super().enable_plugin()

    @click.command()
    def disable_plugin(self) -> None:
        """Disable Loadbalancer service."""
        super().disable_plugin()<|MERGE_RESOLUTION|>--- conflicted
+++ resolved
@@ -67,10 +67,6 @@
     def set_tfvars_on_enable(self) -> dict:
         """Set terraform variables to enable the application."""
         return {
-<<<<<<< HEAD
-            "octavia-channel": "2023.2/stable",
-=======
->>>>>>> 0c2cdf13
             "enable-octavia": True,
             **self.add_horizon_plugin_to_tfvars("octavia"),
         }
