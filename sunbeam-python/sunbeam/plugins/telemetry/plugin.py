# Copyright (c) 2023 Canonical Ltd.
#
# Licensed under the Apache License, Version 2.0 (the "License");
# you may not use this file except in compliance with the License.
# You may obtain a copy of the License at
#
#    http://www.apache.org/licenses/LICENSE-2.0
#
# Unless required by applicable law or agreed to in writing, software
# distributed under the License is distributed on an "AS IS" BASIS,
# WITHOUT WARRANTIES OR CONDITIONS OF ANY KIND, either express or
# implied.
# See the License for the specific language governing permissions and
# limitations under the License.

import logging

import click
from packaging.version import Version
from rich.console import Console

from sunbeam.commands.hypervisor import ReapplyHypervisorTerraformPlanStep
from sunbeam.commands.terraform import TerraformInitStep
from sunbeam.jobs.common import run_plan
from sunbeam.jobs.deployment import Deployment
from sunbeam.jobs.juju import JujuHelper
from sunbeam.jobs.manifest import AddManifestStep
from sunbeam.plugins.interface.v1.openstack import (
    DisableOpenStackApplicationStep,
    EnableOpenStackApplicationStep,
    OpenStackControlPlanePlugin,
    TerraformPlanLocation,
)
from sunbeam.versions import OPENSTACK_CHANNEL

LOG = logging.getLogger(__name__)
console = Console()


class TelemetryPlugin(OpenStackControlPlanePlugin):
    version = Version("0.0.1")

    def __init__(self, deployment: Deployment) -> None:
        super().__init__(
            "telemetry",
            deployment,
            tf_plan_location=TerraformPlanLocation.SUNBEAM_TERRAFORM_REPO,
        )

    def manifest_defaults(self) -> dict:
        """Manifest plugin part in dict format."""
        return {
            "charms": {
                "aodh-k8s": {"channel": OPENSTACK_CHANNEL},
                "gnocchi-k8s": {"channel": OPENSTACK_CHANNEL},
                "ceilometer-k8s": {"channel": OPENSTACK_CHANNEL},
                "openstack-exporter-k8s": {"channel": OPENSTACK_CHANNEL},
            }
        }

    def manifest_attributes_tfvar_map(self) -> dict:
        """Manifest attributes terraformvars map."""
        return {
            self.tfplan: {
                "charms": {
                    "aodh-k8s": {
                        "channel": "aodh-channel",
                        "revision": "aodh-revision",
                        "config": "aodh-config",
                    },
                    "gnocchi-k8s": {
                        "channel": "gnocchi-channel",
                        "revision": "gnocchi-revision",
                        "config": "gnocchi-config",
                    },
                    "ceilometer-k8s": {
                        "channel": "ceilometer-channel",
                        "revision": "ceilometer-revision",
                        "config": "ceilometer-config",
                    },
                    "openstack-exporter-k8s": {
                        "channel": "openstack-exporter-channel",
                        "revision": "openstack-exporter-revision",
                        "config": "openstack-exporter-config",
                    },
                }
            }
        }

    def run_enable_plans(self) -> None:
        """Run plans to enable plugin."""
        jhelper = JujuHelper(self.deployment.get_connected_controller())

        plan = []
        if self.user_manifest:
            plan.append(
                AddManifestStep(self.deployment.get_client(), self.user_manifest)
            )
        plan.extend(
            [
                TerraformInitStep(self.manifest.get_tfhelper(self.tfplan)),
                EnableOpenStackApplicationStep(jhelper, self),
                # No need to pass any extra terraform vars for this plugin
                ReapplyHypervisorTerraformPlanStep(
                    self.deployment.get_client(),
                    self.manifest,
                    jhelper,
                    self.deployment.infrastructure_model,
                ),
            ]
        )

        run_plan(plan, console)
        click.echo(f"OpenStack {self.name} application enabled.")

    def run_disable_plans(self) -> None:
        """Run plans to disable the plugin."""
        jhelper = JujuHelper(self.deployment.get_connected_controller())
        plan = [
            TerraformInitStep(self.manifest.get_tfhelper(self.tfplan)),
            DisableOpenStackApplicationStep(jhelper, self),
            ReapplyHypervisorTerraformPlanStep(
                self.deployment.get_client(),
                self.manifest,
                jhelper,
                self.deployment.infrastructure_model,
            ),
        ]

        run_plan(plan, console)
        click.echo(f"OpenStack {self.name} application disabled.")

    def set_application_names(self) -> list:
        """Application names handled by the terraform plan."""
        database_topology = self.get_database_topology()

        apps = ["aodh", "aodh-mysql-router", "openstack-exporter"]
        if database_topology == "multi":
            apps.append("aodh-mysql")

        if self.deployment.get_client().cluster.list_nodes_by_role("storage"):
            apps.extend(["ceilometer", "gnocchi", "gnocchi-mysql-router"])
            if database_topology == "multi":
                apps.append("gnocchi-mysql")

        return apps

    def set_tfvars_on_enable(self) -> dict:
        """Set terraform variables to enable the application."""
        return {
<<<<<<< HEAD
            "telemetry-channel": "2023.2/stable",
=======
>>>>>>> 0c2cdf13
            "enable-telemetry": True,
        }

    def set_tfvars_on_disable(self) -> dict:
        """Set terraform variables to disable the application."""
        return {"enable-telemetry": False}

    def set_tfvars_on_resize(self) -> dict:
        """Set terraform variables to resize the application."""
        return {}

    @click.command()
    def enable_plugin(self) -> None:
        """Enable OpenStack Telemetry applications."""
        super().enable_plugin()

    @click.command()
    def disable_plugin(self) -> None:
        """Disable OpenStack Telemetry applications."""
        super().disable_plugin()<|MERGE_RESOLUTION|>--- conflicted
+++ resolved
@@ -148,10 +148,6 @@
     def set_tfvars_on_enable(self) -> dict:
         """Set terraform variables to enable the application."""
         return {
-<<<<<<< HEAD
-            "telemetry-channel": "2023.2/stable",
-=======
->>>>>>> 0c2cdf13
             "enable-telemetry": True,
         }
 
