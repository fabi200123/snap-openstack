--- conflicted
+++ resolved
@@ -56,16 +56,13 @@
     default=False,
     help="Upgrade OpenStack release.",
 )
-<<<<<<< HEAD
+@click.pass_context
 def refresh(
+    ctx: click.Context,
     upgrade_release: bool,
     manifest: Optional[Path] = None,
     clear_manifest: bool = False,
 ) -> None:
-=======
-@click.pass_context
-def refresh(ctx: click.Context, upgrade_release: bool) -> None:
->>>>>>> ca4b0c78
     """Refresh deployment.
 
     Refresh the deployment. If --upgrade-release is supplied then charms are
@@ -76,23 +73,24 @@
             "Options manifest and clear_manifest are mutually exclusive"
         )
 
+    client: Client = ctx.obj
+
     # Validate manifest file
     manifest_obj = None
     if clear_manifest:
-        run_plan([AddManifestStep()], console)
+        run_plan([AddManifestStep(client)], console)
     elif manifest:
-        manifest_obj = Manifest.load(manifest_file=manifest)
+        manifest_obj = Manifest.load(client, manifest_file=manifest)
         LOG.debug(f"Manifest object created with no errors: {manifest_obj}")
-        run_plan([AddManifestStep(manifest)], console)
+        run_plan([AddManifestStep(client, manifest)], console)
     else:
         LOG.debug("Getting latest manifest")
-        manifest_obj = Manifest.load_latest_from_cluserdb(include_defaults=True)
+        manifest_obj = Manifest.load_latest_from_cluserdb(client, include_defaults=True)
         LOG.debug(f"Manifest object created with no errors: {manifest_obj}")
 
     tfplan = "openstack-plan"
     tfplan_dir = TERRAFORM_DIR_NAMES.get(tfplan)
     data_location = snap.paths.user_data
-    client: Client = ctx.obj
     tfhelper = TerraformHelper(
         path=snap.paths.user_common / "etc" / tfplan_dir,
         plan=tfplan,
